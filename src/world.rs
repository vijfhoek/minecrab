use crate::{
    chunk::{Block, Chunk, CHUNK_SIZE},
<<<<<<< HEAD
    vertex::Vertex,
    npc::Npc,
=======
    geometry::Geometry,
    vertex::BlockVertex,
>>>>>>> d8dfe7b4
};
use cgmath::{InnerSpace, Vector3};
use rayon::prelude::*;

pub struct World {
    pub chunks: Vec<Vec<Vec<Chunk>>>,
    pub npc: Npc
}

const WORLD_SIZE: Vector3<usize> = Vector3::new(
    32 * 16 / CHUNK_SIZE,
    16 * 16 / CHUNK_SIZE,
    32 * 16 / CHUNK_SIZE,
);

impl World {
    pub fn generate() -> Self {
        let mut chunks = Vec::new();

        let npc = Npc::load();

        (0..WORLD_SIZE.y)
            .into_par_iter()
            .map(|y| {
                let mut chunks_z = Vec::new();
                for z in 0..WORLD_SIZE.z {
                    let mut chunks_x = Vec::new();
                    for x in 0..WORLD_SIZE.x {
                        let chunk = Chunk::generate(x as i32, y as i32, z as i32);
                        chunks_x.push(chunk);
                    }
                    chunks_z.push(chunks_x);
                }
                chunks_z
            })
            .collect_into_vec(&mut chunks);

        Self { chunks, npc }
    }

    pub fn highlighted_for_chunk(
        highlighted: Option<(Vector3<usize>, Vector3<i32>)>,
        chunk_position: Vector3<usize>,
    ) -> Option<(Vector3<usize>, Vector3<i32>)> {
        let position = chunk_position * CHUNK_SIZE;
        if let Some((pos, face)) = highlighted {
            if pos.x >= position.x
                && pos.x < position.x + CHUNK_SIZE
                && pos.y >= position.y
                && pos.y < position.y + CHUNK_SIZE
                && pos.z >= position.z
                && pos.z < position.z + CHUNK_SIZE
            {
                Some((pos - position, face))
            } else {
                None
            }
        } else {
            None
        }
    }

    pub fn to_geometry(
        &self,
        highlighted: Option<(Vector3<usize>, Vector3<i32>)>,
    ) -> Vec<(Vector3<usize>, Geometry<BlockVertex>)> {
        let instant = std::time::Instant::now();

        let chunks = &self.chunks;
        let geometry = chunks
            .par_iter()
            .enumerate()
            .flat_map(|(y, chunks_y)| {
                let mut chunk_geometry = Vec::new();
                for (z, chunks_z) in chunks_y.iter().enumerate() {
                    for (x, chunk) in chunks_z.iter().enumerate() {
                        let chunk_position = Vector3::new(x as usize, y as usize, z as usize);
                        let offset = (chunk_position * CHUNK_SIZE).cast().unwrap();
                        let h = Self::highlighted_for_chunk(highlighted, chunk_position);
                        let geometry = chunk.to_geometry(offset, h.as_ref());
                        chunk_geometry.push((Vector3::new(x, y, z), geometry));
                    }
                }
                chunk_geometry
            })
            .collect();

        let elapsed = instant.elapsed();
        println!("Generating world geometry took {:?}", elapsed);

        geometry
    }

    pub fn get_block(&self, x: isize, y: isize, z: isize) -> Option<&Block> {
        if x < 0 || y < 0 || z < 0 {
            return None;
        }

        let chunk = match self
            .chunks
            .get(y as usize / CHUNK_SIZE)
            .and_then(|chunk_layer| chunk_layer.get(z as usize / CHUNK_SIZE))
            .and_then(|chunk_row| chunk_row.get(x as usize / CHUNK_SIZE))
        {
            Some(v) => v,
            None => return None,
        };

        chunk.blocks[y as usize % CHUNK_SIZE][z as usize % CHUNK_SIZE][x as usize % CHUNK_SIZE]
            .as_ref()
    }

    pub fn set_block(&mut self, x: isize, y: isize, z: isize, block: Option<Block>) {
        if x < 0 || y < 0 || z < 0 {
            return;
        }

        let chunk = match self
            .chunks
            .get_mut(y as usize / CHUNK_SIZE)
            .and_then(|chunk_layer| chunk_layer.get_mut(z as usize / CHUNK_SIZE))
            .and_then(|chunk_row| chunk_row.get_mut(x as usize / CHUNK_SIZE))
        {
            Some(v) => v,
            None => return,
        };

        chunk.blocks[y as usize % CHUNK_SIZE][z as usize % CHUNK_SIZE][x as usize % CHUNK_SIZE] =
            block;
    }

    fn calc_scale(vector: Vector3<f32>, scalar: f32) -> f32 {
        if scalar == 0.0 {
            f32::INFINITY
        } else {
            (vector / scalar).magnitude()
        }
    }

    #[allow(dead_code)]
    pub fn raycast(
        &self,
        origin: Vector3<f32>,
        direction: Vector3<f32>,
    ) -> Option<(Vector3<usize>, Vector3<i32>)> {
        let direction = direction.normalize();
        let scale = Vector3::new(
            Self::calc_scale(direction, direction.x),
            Self::calc_scale(direction, direction.y),
            Self::calc_scale(direction, direction.z),
        );

        let mut position: Vector3<i32> = origin.cast().unwrap();
        let step = direction.map(|x| x.signum() as i32);

        // Truncate the origin
        let mut lengths = Vector3 {
            x: if direction.x < 0.0 {
                (origin.x - position.x as f32) * scale.x
            } else {
                (position.x as f32 + 1.0 - origin.x) * scale.x
            },
            y: if direction.y < 0.0 {
                (origin.y - position.y as f32) * scale.y
            } else {
                (position.y as f32 + 1.0 - origin.y) * scale.y
            },
            z: if direction.z < 0.0 {
                (origin.z - position.z as f32) * scale.z
            } else {
                (position.z as f32 + 1.0 - origin.z) * scale.z
            },
        };

        let mut face;

        while lengths.magnitude() < 100.0 {
            if lengths.x < lengths.y && lengths.x < lengths.z {
                lengths.x += scale.x;
                position.x += step.x;
                face = Vector3::unit_x() * -step.x;
            } else if lengths.y < lengths.x && lengths.y < lengths.z {
                lengths.y += scale.y;
                position.y += step.y;
                face = Vector3::unit_y() * -step.y;
            } else if lengths.z < lengths.x && lengths.z < lengths.y {
                lengths.z += scale.z;
                position.z += step.z;
                face = Vector3::unit_z() * -step.z;
            } else {
                return None;
            }

            if self
                .get_block(
                    position.x as isize,
                    position.y as isize,
                    position.z as isize,
                )
                .is_some()
            {
                // Intersection occurred
                return Some((position.cast().unwrap(), face));
            }
        }

        None
    }
}<|MERGE_RESOLUTION|>--- conflicted
+++ resolved
@@ -1,19 +1,15 @@
 use crate::{
     chunk::{Block, Chunk, CHUNK_SIZE},
-<<<<<<< HEAD
-    vertex::Vertex,
+    geometry::Geometry,
     npc::Npc,
-=======
-    geometry::Geometry,
     vertex::BlockVertex,
->>>>>>> d8dfe7b4
 };
 use cgmath::{InnerSpace, Vector3};
 use rayon::prelude::*;
 
 pub struct World {
     pub chunks: Vec<Vec<Vec<Chunk>>>,
-    pub npc: Npc
+    pub npc: Npc,
 }
 
 const WORLD_SIZE: Vector3<usize> = Vector3::new(
